--- conflicted
+++ resolved
@@ -30,10 +30,6 @@
 )
 
 from open_deep_research.configuration import Configuration
-<<<<<<< HEAD
-from open_deep_research.utils import tavily_search_async, deduplicate_and_format_sources, format_sections, perplexity_search, get_config_value, duckduckgo_search
-# Nodes
-=======
 from open_deep_research.utils import (
     format_sections, 
     get_config_value, 
@@ -43,7 +39,6 @@
 
 ## Nodes -- 
 
->>>>>>> 3aa42fa4
 async def generate_report_plan(state: ReportState, config: RunnableConfig):
     """Generate the initial report plan with sections.
     
@@ -93,26 +88,8 @@
     # Web search
     query_list = [query.search_query for query in results.queries]
 
-<<<<<<< HEAD
-    # Get the search API
-    search_api = get_config_value(configurable.search_api)
-
-    # Search the web
-    if search_api == "tavily":
-        search_results = await tavily_search_async(query_list)
-        source_str = deduplicate_and_format_sources(search_results, max_tokens_per_source=1000, include_raw_content=False)
-    elif search_api == "perplexity":
-        search_results = perplexity_search(query_list)
-        source_str = deduplicate_and_format_sources(search_results, max_tokens_per_source=1000, include_raw_content=False)
-    elif search_api == "duckduckgo":
-        search_results = duckduckgo_search(query_list)
-        source_str = deduplicate_and_format_sources(search_results, max_tokens_per_source=1000, include_raw_content=False)
-    else:
-        raise ValueError(f"Unsupported search API: {configurable.search_api}")
-=======
     # Search the web with parameters
     source_str = await select_and_execute_search(search_api, query_list, params_to_pass)
->>>>>>> 3aa42fa4
 
     # Format system instructions
     system_instructions_sections = report_planner_instructions.format(topic=topic, report_organization=report_structure, context=source_str, feedback=feedback)
@@ -268,23 +245,8 @@
     # Web search
     query_list = [query.search_query for query in search_queries]
 
-<<<<<<< HEAD
-    # Search the web
-    if search_api == "tavily":
-        search_results = await tavily_search_async(query_list)
-        source_str = deduplicate_and_format_sources(search_results, max_tokens_per_source=5000, include_raw_content=True)
-    elif search_api == "perplexity":
-        search_results = perplexity_search(query_list)
-        source_str = deduplicate_and_format_sources(search_results, max_tokens_per_source=5000, include_raw_content=False)
-    elif search_api == "duckduckgo":
-        search_results = duckduckgo_search(query_list)
-        source_str = deduplicate_and_format_sources(search_results, max_tokens_per_source=5000, include_raw_content=True)
-    else:
-        raise ValueError(f"Unsupported search API: {configurable.search_api}")
-=======
     # Search the web with parameters
     source_str = await select_and_execute_search(search_api, query_list, params_to_pass)
->>>>>>> 3aa42fa4
 
     return {"source_str": source_str, "search_iterations": state["search_iterations"] + 1}
 
